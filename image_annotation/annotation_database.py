--- conflicted
+++ resolved
@@ -547,13 +547,9 @@
             new_path = db_accessor.save_annotated_image(fsii)
             print(f"Print moved annotation to {new_path}")
         print('Done!  Annotations moved to new location.  Backing up old folder...')
-<<<<<<< HEAD
         old_db.close()
-        os.rename(old_db_folder, os.path.join(os.path.split(old_db_folder)[0], 'annotations_backup'))
-=======
         os.rename(old_db_folder, os.path.join(os.path.split(old_db_folder)[0], f'annotations_backup_{datetime.now().strftime("%Y-%m-%d_%H-%M-%S")}'))
->>>>>>> 1013be30
-
+        print('Done!  Backup complete.')
 
 def run_db_update_script_now(annotation_folder_path: str):
     with hold_annotation_db_singleton(annotation_folder_path) as db_accessor:
